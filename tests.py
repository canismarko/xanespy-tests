#!/bin/python3
# -*- coding: utf-8 -*-
#
# Copyright © 2016 Mark Wolf
#
# This file is part of Xanespy.
#
# Xanespy is free software: you can redistribute it and/or modify
# it under the terms of the GNU General Public License as published by
# the Free Software Foundation, either version 3 of the License, or
# (at your option) any later version.
#
# Xanespy is distributed in the hope that it will be useful,
# but WITHOUT ANY WARRANTY; without even the implied warranty of
# MERCHANTABILITY or FITNESS FOR A PARTICULAR PURPOSE.  See the
# GNU General Public License for more details.
#
# You should have received a copy of the GNU General Public License
# along with Xanespy.  If not, see <http://www.gnu.org/licenses/>.

# flake8: noqa

import datetime as dt
import unittest
import math
import os
import shutil

import h5py
import numpy as np
import pandas as pd
from matplotlib.colors import Normalize
import pytz

from cases import XanespyTestCase
from xanespy.utilities import xycoord, prog, position, Extent
from xanespy.xanes_frameset import XanesFrameset, calculate_direct_whiteline, calculate_gaussian_whiteline
<<<<<<< HEAD
from xanespy.xanes_calculations import transform_images
from xanespy.frame import (TXMFrame, xy_to_pixel, pixel_to_xy,
                           Pixel, rebin_image, apply_reference)
=======
from xanespy.xanes_math import transform_images
from xanespy.frame import ( TXMFrame, xy_to_pixel, pixel_to_xy,
                        Pixel, rebin_image, apply_reference)
>>>>>>> 8365d9be
from xanespy.edges import KEdge, k_edges
from xanespy.importers import import_ssrl_frameset, _average_frames, magnification_correction
from xanespy.xradia import XRMFile, decode_ssrl_params, decode_aps_params
from xanespy.beamlines import (sector8_xanes_script, ssrl6_xanes_script,
                           Zoneplate, ZoneplatePoint, Detector)
from xanespy.txmstore import TXMStore

testdir = os.path.dirname(__file__)
ssrldir = os.path.join(testdir, 'ssrl-txm-data')
apsdir = os.path.join(testdir, 'aps-txm-data')

# Silence progress bars for testing
# prog.quiet = True


class SSRLScriptTest(unittest.TestCase):
    """Verify that a script is created for running an operando TXM
    experiment at SSRL beamline 6-2c. These tests conform to the
    results of the beamline's in-house script generator. They could be
    changed but the effects on the beamline operation should be
    checked first.
    """

    def setUp(self):
        self.output_path = os.path.join(testdir, 'ssrl_script.txt')
        self.scaninfo_path = os.path.join(testdir, 'ScanInfo_ssrl_script.txt')
        # Check to make sure the file doesn't already exists
        if os.path.exists(self.output_path):
            os.remove(self.output_path)
        assert not os.path.exists(self.output_path)
        # Values taken from SSRL 6-2c beamtime on 2015-02-22
        self.zp = Zoneplate(
            start=ZoneplatePoint(x=-7.40, y=-2.46, z=-1255.46, energy=8250),
            end=ZoneplatePoint(x=4.14, y=1.38, z=703.06, energy=8640),
        )

    def tearDown(self):
        return
        os.remove(self.output_path)
        os.remove(self.scaninfo_path)

    def test_scaninfo_generation(self):
        """Check that the script writes all the filenames to a ScanInfo file
        for TXM Wizard."""
        with open(self.output_path, 'w') as f:
            ssrl6_xanes_script(dest=f,
                               edge=k_edges["Ni_NCA"](),
                               binning=2,
                               zoneplate=self.zp,
                               iterations=["Test0", "Snorlax"],
                               frame_rest=0,
                               repetitions=8,
                               ref_repetitions=15,
                               positions=[position(3, 4, 5)],
                               reference_position=position(0, 1, 2),
                               abba_mode=False)
        scaninfopath = os.path.join(testdir, 'ScanInfo_ssrl_script.txt')
        self.assertTrue(os.path.exists(scaninfopath))
        with open(scaninfopath) as f:
            self.assertEqual(f.readline(), 'VERSION 1\n')
            self.assertEqual(f.readline(), 'ENERGY 1\n')
            self.assertEqual(f.readline(), 'TOMO 0\n')
            self.assertEqual(f.readline(), 'MOSAIC 0\n')
            self.assertEqual(f.readline(), 'MULTIEXPOSURE 4\n')
            self.assertEqual(f.readline(), 'NREPEATSCAN   1\n')
            self.assertEqual(f.readline(), 'WAITNSECS   0\n')
            self.assertEqual(f.readline(), 'NEXPOSURES   8\n')
            self.assertEqual(f.readline(), 'AVERAGEONTHEFLY   0\n')
            self.assertEqual(f.readline(), 'REFNEXPOSURES  15\n')
            self.assertEqual(f.readline(), 'REF4EVERYEXPOSURES   8\n')
            self.assertEqual(f.readline(), 'REFABBA 0\n')
            self.assertEqual(f.readline(), 'REFAVERAGEONTHEFLY 0\n')
            self.assertEqual(f.readline(), 'MOSAICUP   1\n')
            self.assertEqual(f.readline(), 'MOSAICDOWN   1\n')
            self.assertEqual(f.readline(), 'MOSAICLEFT   1\n')
            self.assertEqual(f.readline(), 'MOSAICRIGHT   1\n')
            self.assertEqual(f.readline(), 'MOSAICOVERLAP 0.20\n')
            self.assertEqual(f.readline(), 'MOSAICCENTRALTILE   1\n')
            self.assertEqual(f.readline(), 'FILES\n')
            self.assertEqual(f.readline(), 'ref_Test0_08250.0_eV_000of015.xrm\n')


    def test_script_generation(self):
        """Check that the script first moves to the first energy point and location."""
        ref_repetitions = 10
        with open(self.output_path, 'w') as f:
            ssrl6_xanes_script(dest=f,
                               edge=k_edges["Ni_NCA"](),
                               binning=2,
                               zoneplate=self.zp,
                               iterations=["Test0", "Snorlax"],
                               frame_rest=0,
                               ref_repetitions=ref_repetitions,
                               positions=[position(3, 4, 5), position(6, 7, 8)],
                               reference_position=position(0, 1, 2),
                               abba_mode=True)
        with open(self.output_path, 'r') as f:
            # Check that the first couple of lines set up the correct data
            self.assertEqual(f.readline(), ';; 2D XANES ;;\n')
            # Sets up the first energy correctly
            self.assertEqual(f.readline(), ';;;; set the MONO and the ZP\n')
            self.assertEqual(f.readline(), 'sete 8250.00\n')
            self.assertEqual(f.readline(), 'moveto zpx -7.40\n')
            self.assertEqual(f.readline(), 'moveto zpy -2.46\n')
            self.assertEqual(f.readline(), 'moveto zpz -1255.46\n')
            self.assertEqual(f.readline(), ';;;; Move to reference position\n')
            self.assertEqual(f.readline(), 'moveto x 0.00\n')
            self.assertEqual(f.readline(), 'moveto y 1.00\n')
            self.assertEqual(f.readline(), 'moveto z 2.00\n')
            # Collects the first set of references frames
            self.assertEqual(f.readline(), ';;;; Collect reference frames\n')
            self.assertEqual(f.readline(), 'setexp 0.50\n')
            self.assertEqual(f.readline(), 'setbinning 2\n')
            self.assertEqual(f.readline(), 'collect ref_Test0_08250.0_eV_000of010.xrm\n')
            # Read-out the rest of the "collect ..." commands
            [f.readline() for i in range(1, ref_repetitions)]
            # Moves to and collects first sample frame
            self.assertEqual(f.readline(), ';;;; Move to sample position 0\n')
            self.assertEqual(f.readline(), 'moveto x 3.00\n')
            self.assertEqual(f.readline(), 'moveto y 4.00\n')
            self.assertEqual(f.readline(), 'moveto z 5.00\n')
            self.assertEqual(f.readline(), ';;;; Collect frames sample position 0\n')
            self.assertEqual(f.readline(), 'setexp 0.50\n')
            self.assertEqual(f.readline(), 'setbinning 2\n')
            self.assertEqual(f.readline(), 'collect Test0_fov0_08250.0_eV_000of005.xrm\n')


class SSRLImportTest(XanespyTestCase):
    """Check that the program can import a collection of SSRL frames from
    a directory."""
    def setUp(self):
        prog.quiet = True
        self.hdf = os.path.join(ssrldir, 'testdata.h5')

    def tearDown(self):
        if os.path.exists(self.hdf):
            os.remove(self.hdf)

    def test_imported_hdf(self):
        import_ssrl_frameset(ssrldir, hdf_filename=self.hdf, quiet=True)
        # Check that the file was created
        self.assertTrue(os.path.exists(self.hdf))
        with h5py.File(self.hdf, mode='r') as f:
            group = f['ssrl-test-data_rep1']
            keys = list(group.keys())
            self.assertIn('intensities', keys)
            self.assertEqual(group['intensities'].shape, (2, 1024, 1024))
            self.assertIn('references', keys)
            self.assertIn('absorbances', keys)
            self.assertEqual(group['pixel_sizes'].attrs['unit'], 'µm')
            self.assertTrue(np.array_equal(group['energies'].value, np.array([8324., 8354.])))
            self.assertIn('timestamps', keys)
            self.assertIn('filenames', keys)
            self.assertIn('original_positions', keys)
            self.assertIn('relative_positions', keys)

    def test_params_from_ssrl(self):
        # First a reference frame
        ref_filename = "rep01_000001_ref_201511202114_NCA_INSITU_OCV_FOV01_Ni_08250.0_eV_001of010.xrm"
        result = decode_ssrl_params(ref_filename)
        expected = {
            'repetition': 1,
            'date_string': '',
            'sample_name': 'NCA_INSITU_OCV_FOV01_Ni',
            'position_name': '',
            'is_background': True,
            'energy': 8250.0,
        }
        self.assertEqual(result, expected)
        # Now a sample field of view
        sample_filename = "rep01_201511202114_NCA_INSITU_OCV_FOV01_Ni_08250.0_eV_001of010.xrm"
        result = decode_ssrl_params(sample_filename)
        expected = {
            'repetition': 1,
            'date_string': '',
            'sample_name': 'NCA_INSITU_OCV_FOV01_Ni',
            'position_name': '',
            'is_background': False,
            'energy': 8250.0,
        }
        self.assertEqual(result, expected)

    def test_magnification_correction(self):
        # Prepare some fake data
        img1 = [[1,1,1,1,1],
                [1,0,0,0,1],
                [1,0,0,0,1],
                [1,0,0,0,1],
                [1,1,1,1,1]]
        img2 = [[0,0,0,0,0],
                [0,1,1,1,0],
                [0,1,0,1,0],
                [0,1,1,1,0],
                [0,0,0,0,0]]
        imgs = np.array([img1, img2], dtype=np.float)
        pixel_sizes = np.array([1, 2])
        scales, translations = magnification_correction(imgs, pixel_sizes)
        # Check that the first result is not corrected
<<<<<<< HEAD
        self.assertEqual(scales[0], 1)
=======
        print(transform_images(imgs, scales=scales, translations=translations))
        print("scales:", scales, "Translations", translations)
        self.assertEqual(scales[1], 0.5)
>>>>>>> 8365d9be
        self.assertEqual(list(translations[0]), [0, 0])
        # Check the values for translation and scale for the changed image
        self.assertEqual(scales[1], 0.5)
        self.assertEqual(list(translations[1]), [1., 1.])


class TXMStoreTest(XanespyTestCase):
    hdfname = os.path.join(ssrldir, 'txmstore-test.h5')
    @classmethod
    def setUpClass(cls):
        # Prepare an HDF5 file that these tests can use.
        import_ssrl_frameset(ssrldir, hdf_filename=cls.hdfname, quiet=True)

    @classmethod
    def tearDownClass(cls):
        # Delete temporary HDF5 files
        if os.path.exists(cls.hdfname):
            os.remove(cls.hdfname)

    def test_getters(self):
        store = TXMStore(hdf_filename=self.hdfname,
                         groupname='ssrl-test-data_rep1',
                         mode='r')
        self.assertEqual(store.intensities.shape, (2, 1024, 1024))
        self.assertEqual(store.references.shape, (2, 1024, 1024))
        self.assertEqual(store.absorbances.shape, (2, 1024, 1024))
        self.assertEqual(store.pixel_sizes.shape, (2,))
        self.assertEqual(store.energies.shape, (2,))
        self.assertEqual(store.timestamps.shape, (2, 2))
        self.assertEqual(store.positions.shape, (2, 3))

    def test_setters(self):
        pass


class ApsScriptTest(unittest.TestCase):
    """Verify that a script is created for running an operando
    TXM experiment at APS beamline 8-BM-B."""

    def setUp(self):
        self.output_path = os.path.join(testdir, 'aps_script.txt')
        # Check to make sure the file doesn't already exists
        if os.path.exists(self.output_path):
            os.remove(self.output_path)
        assert not os.path.exists(self.output_path)
        # Values taken from APS beamtime on 2015-11-11
        self.zp = Zoneplate(
            start=ZoneplatePoint(x=0, y=0, z=3110.7, energy=8313),
            step=9.9329 / 2 # Original script assumed 2eV steps
        )
        self.det = Detector(
            start=ZoneplatePoint(x=0, y=0, z=389.8, energy=8313),
            step=0.387465 / 2 # Original script assumed 2eV steps
        )

    def tear_down(self):
        pass
    # os.remove(self.output_path)

    def test_file_created(self):
        with open(self.output_path, 'w') as f:
            sector8_xanes_script(dest=f, edge=k_edges["Ni"](),
                                 zoneplate=self.zp, detector=self.det,
                                 names=["test_sample"], sample_positions=[])
        # Check that a file was created
        self.assertTrue(
            os.path.exists(self.output_path)
        )

    def test_binning(self):
        with open(self.output_path, 'w') as f:
            sector8_xanes_script(dest=f, edge=k_edges["Ni"](),
                                 binning=2, zoneplate=self.zp,
                                 detector=self.det, names=[],
                                 sample_positions=[])
        with open(self.output_path, 'r') as f:
            firstline = f.readline().strip()
        self.assertEqual(firstline, "setbinning 2")

    def test_exposure(self):
        with open(self.output_path, 'w') as f:
            sector8_xanes_script(dest=f, edge=k_edges["Ni"](),
                                 exposure=44, zoneplate=self.zp,
                                 detector=self.det, names=["test_sample"],
                                 sample_positions=[])
        with open(self.output_path, 'r') as f:
            f.readline()
            secondline = f.readline().strip()
        self.assertEqual(secondline, "setexp 44")

    def test_energy_approach(self):
        """This instrument can behave poorly unless the target energy is
        approached from underneath (apparently)."""
        with open(self.output_path, 'w') as f:
            sector8_xanes_script(dest=f, edge=k_edges['Ni'](),
                                 zoneplate=self.zp, detector=self.det,
                                 names=[], sample_positions=[])
        with open(self.output_path, 'r') as f:
            lines = f.readlines()
        # Check that the first zone plate is properly set
        assert False, "Test output of lines"
        print(lines)

    def test_first_frame(self):
        with open(self.output_path, 'w') as f:
            sector8_xanes_script(
                dest=f,
                edge=k_edges['Ni'](),
                sample_positions=[position(x=1653, y=-1727, z=0)],
                zoneplate=self.zp,
                detector=self.det,
                names=["test_sample"],
            )
        with open(self.output_path, 'r') as f:
            lines = f.readlines()
        # Check that x, y are set
        self.assertEqual(lines[2].strip(), "moveto x 1653.00")
        self.assertEqual(lines[3].strip(), "moveto y -1727.00")
        self.assertEqual(lines[4].strip(), "moveto z 0.00")
        # Check that the energy approach lines are in tact
        self.assertEqual(lines[5].strip(), "moveto energy 8150.00")
        self.assertEqual(lines[54].strip(), "moveto energy 8248.00")
        # Check that energy is set
        self.assertEqual(lines[55].strip(), "moveto energy 8250.00")
        # Check that zone-plate and detector are set
        self.assertEqual(lines[56].strip(), "moveto zpz 2797.81")
        self.assertEqual(lines[57].strip(), "moveto detz 377.59")
        # Check that collect command is sent
        self.assertEqual(
            lines[58].strip(),
            "collect test_sample_xanes0_8250_0eV.xrm"
        )

    def test_second_location(self):
        with open(self.output_path, 'w') as f:
            sector8_xanes_script(
                dest=f,
                edge=k_edges['Ni'](),
                sample_positions=[position(x=1653, y=-1727, z=0),
                                  position(x=1706.20, y=-1927.20, z=0)],
                zoneplate=self.zp,
                detector=self.det,
                names=["test_sample", "test_reference"],
            )
        with open(self.output_path, 'r') as f:
            lines = f.readlines()
        self.assertEqual(lines[247], "moveto x 1706.20\n")
        self.assertEqual(lines[248], "moveto y -1927.20\n")
        self.assertEqual(lines[250].strip(), "moveto energy 8150.00")

    def test_multiple_iterations(self):
        with open(self.output_path, 'w') as f:
            sector8_xanes_script(
                dest=f,
                edge=k_edges['Ni'](),
                sample_positions=[position(x=1653, y=-1727, z=0),
                                  position(x=1706.20, y=-1927.20, z=0)],
                zoneplate=self.zp,
                detector=self.det,
                iterations=["ocv"] + ["{:02d}".format(soc) for soc in range(1, 10)],
                names=["test_sample", "test_reference"],
            )
        with open(self.output_path, 'r') as f:
            lines = f.readlines()
        self.assertEqual(
            lines[58].strip(),
            "collect test_sample_xanesocv_8250_0eV.xrm"
        )
        self.assertEqual(
            lines[1090].strip(),
            "collect test_sample_xanes02_8342_0eV.xrm"
        )


class ZoneplateTest(XanespyTestCase):
    def setUp(self):
        # Values taken from APS beamtime on 2015-11-11
        self.aps_zp = Zoneplate(
            start=ZoneplatePoint(x=0, y=0, z=3110.7, energy=8313),
            z_step=9.9329 / 2 # Original script assumed 2eV steps
        )
        # Values taken from SSRL 6-2c on 2015-02-22
        self.ssrl_zp = Zoneplate(
            start=ZoneplatePoint(x=-7.40, y=-2.46, z=-1255.46, energy=8250),
            end=ZoneplatePoint(x=4.14, y=1.38, z=703.06, energy=8640),
        )

    def test_constructor(self):
        with self.assertRaises(ValueError):
            # Either `step` or `end` must be passed
            Zoneplate(start=None)
        with self.assertRaises(ValueError):
            # Passing both step and end is confusing
            Zoneplate(start=None, z_step=1, end=1)
        # Check that step is set if not expicitely passed
        zp = Zoneplate(
            start=ZoneplatePoint(x=0, y=0, z=3110.7, energy=8313),
            end=ZoneplatePoint(x=0, y=0, z=3120.6329, energy=8315)
        )
        self.assertApproximatelyEqual(zp.step.z, 9.9329 / 2)

    def test_z_from_energy(self):
        result = self.aps_zp.position(energy=8315).z
        self.assertApproximatelyEqual(result, 3120.6329)

    def test_position(self):
        result = self.aps_zp.position(energy=8315)
        self.assertApproximatelyEqual(result, (0, 0, 3120.6329))
        result = self.ssrl_zp.position(energy=8352)
        self.assertApproximatelyEqual(result, (-4.38, -1.46, -743.23))
        # self.assertApproximatelyEqual(result.x, 0)
        # self.assertApproximatelyEqual(result.y, 0)
        # self.assertApproximatelyEqual(result.z, 3120.6329)


class XrayEdgeTest(unittest.TestCase):
    def setUp(self):
        class DummyEdge(KEdge):
            regions = [
                (8250, 8290, 20),
                (8290, 8295, 1),
            ]
            pre_edge = (8250, 8290)
            post_edge = (8290, 8295)
            map_range = (8291, 8293)

        self.edge = DummyEdge()

    def test_energies(self):
        self.assertEqual(
            self.edge.all_energies(),
            [8250, 8270, 8290, 8291, 8292, 8293, 8294, 8295]
        )

    def test_norm_energies(self):
        self.assertEqual(
            self.edge.energies_in_range(),
            [8291, 8292, 8293]
        )

    def test_post_edge_xs(self):
        x = np.array([1, 2, 3])
        X = self.edge._post_edge_xs(x)
        expected = np.array([[1, 1], [2, 4], [3, 9]])
        self.assertTrue(np.array_equal(X, expected))
        # Test it with a single value
        x = 5
        X = self.edge._post_edge_xs(x)
        self.assertTrue(np.array_equal(X, [[5, 25]]))
        # Test with a single value but first order
        x = 5
        self.edge.post_edge_order = 1
        X = self.edge._post_edge_xs(x)
        self.assertTrue(np.array_equal(X, [[5]]))

# class TXMMapTest(HDFTestCase):
#
#     def setUp(self):
#         ret = super().setUp()
#         # Disable progress bars and notifications
#         prog.quiet = True
#         # Create an HDF Frameset for testing
#         self.fs = XanesFrameset(filename=self.hdf_filename,
#                                 groupname='mapping-test',
#                                 edge=k_edges['Ni'])
#         for i in range(0, 3):
#             frame = TXMFrame()
#             frame.energy = i + 8342
#             print(frame.energy)
#             frame.approximate_energy = frame.energy
#             ds = np.zeros(shape=(3, 3))
#             ds[:] = i + 1
#             frame.image_data = ds
#             self.fs.add_frame(frame)
#         self.fs[1].image_data.write_direct(np.array([
#             [0, 1, 4],
#             [1, 2.5, 1],
#             [4, 6, 0]
#         ]))
#         return ret

#     def test_max_energy(self):
#         expected = [
#             [8344, 8344, 8343],
#             [8344, 8344, 8344],
#             [8343, 8343, 8344]
#         ]
#         result = self.fs.whiteline_map()
#         print(result)
#         self.assertTrue(np.array_equal(result, expected))


class TXMMathTest(XanespyTestCase):
    """Holds tests for functions that perform base-level calculations."""

    def test_calculate_direct_whiteline(self):
        absorbances = [700, 705, 703]
        energies = [50, 55, 60]
        data = pd.Series(absorbances, index=energies)
        out, goodness = calculate_direct_whiteline(data, edge=k_edges['Ni_NCA']())
        self.assertApproximatelyEqual(out, 55)
        # Test using multi-dimensional absorbances (eg. image frames)
        absorbances = [np.array([700, 700]),
                       np.array([705, 703]),
                       np.array([703, 707])]
        data = pd.Series(absorbances, index=energies)
        out, goodness = calculate_direct_whiteline(data, edge=k_edges['Ni_NCA']())
        self.assertApproximatelyEqual(out[0], 55)
        self.assertApproximatelyEqual(out[1], 60)

    def test_calculate_gaussian_whiteline(self):
        """These test patterns do not contain enough data to properly fit,
        they merely test if the routine completes without errors."""
        absorbances = [700, 698, 705, 703, 702]
        energies = [8250, 8252, 8351, 8440, 8450]
        data = pd.Series(absorbances, index=energies)
        out, goodness = calculate_gaussian_whiteline(data, edge=k_edges['Ni_NCA']())
        self.assertApproximatelyEqual(out, 8333)
        # Test using multi-dimensional absorbances (eg. image frames)
        absorbances = [np.array([700, 700]),
                       np.array([698, 703]),
                       np.array([705, 704]),
                       np.array([703, 705]),
                       np.array([702, 707])]
        data = pd.Series(absorbances, index=energies)
        out, goodness = calculate_gaussian_whiteline(data, edge=k_edges['Ni_NCA']())
        self.assertApproximatelyEqual(out[0], 8333)
        self.assertApproximatelyEqual(out[1], 8333)

    def test_2d_whiteline(self):
        # Test using two-dimensional absorbances (ie. image frames)
        absorbances = [
            np.array([[502, 600],
                      [700, 800]]),
            np.array([[501, 601],
                      [702, 802]]),
            np.array([[500, 603],
                      [701, 801]]),
        ]
        energies = [50, 55, 60]
        data = pd.Series(absorbances, index=energies)
        out, goodness = calculate_direct_whiteline(data, edge=k_edges['Ni_NCA']())
        expected = [[50, 60],
                    [55, 55]]
        self.assertTrue(np.equal(out, expected))
        # self.assertApproximatelyEqual(out[0][0], 50)
        # self.assertApproximatelyEqual(out[0][1], 60)
        # self.assertApproximatelyEqual(out[1][0], 55)
        # self.assertApproximatelyEqual(out[1][1], 55)

    def test_fit_whiteline(self):
        filename = 'tests/testdata/NCA-cell2-soc1-fov1-xanesspectrum.tsv'
        data = pd.Series.from_csv(filename, sep="\t")
        # data = data[:8360]
        edge = k_edges['Ni_NCA']()
        peak, goodness = edge.fit(data)
        self.assertTrue(8352 < peak.center() < 8353,
                        "Center not within range {} eV".format(peak.center()))

        # Check that the residual differences are not too high
        # residuals = peak.residuals
        self.assertTrue(
            goodness < 0.01,
            "residuals too high: {}".format(goodness)
        )

class TXMFramesetTest(XanespyTestCase):
    """Set of python tests that work on full framesets and require data
    from multiple frames to make sense."""
    originhdf = os.path.join(ssrldir, 'txmstore-test.h5')
    temphdf = os.path.join(ssrldir, 'txmstore-test-tmp.h5')

    @classmethod
    def setUpClass(cls):
        # Prepare an HDF5 file that these tests can use.
        import_ssrl_frameset(ssrldir, hdf_filename=cls.originhdf, quiet=True)

    def setUp(self):
        # Copy the HDF5 file so we can safely make changes
        shutil.copy(self.originhdf, self.temphdf)
        self.frameset = XanesFrameset(filename=self.temphdf,
                                      edge=k_edges['Ni_NCA'])

    def tearDown(self):
        if os.path.exists(self.temphdf):
            os.remove(self.temphdf)

    @classmethod
    def tearDownClass(cls):
        # Delete temporary HDF5 files
        if os.path.exists(cls.originhdf):
            os.remove(cls.originhdf)
        pass

    def test_correct_magnification(self):
        self.frameset.correct_magnification()

class TXMFrameTest(XanespyTestCase):

    def test_average_frames(self):
        # Define three frames for testing
        frame1 = TXMFrame()
        frame1.image_data = np.array([
            [1, 2, 3],
            [3, 4, 5],
            [2, 5, 7],
        ])
        frame2 = TXMFrame()
        frame2.image_data = np.array([
            [3, 5, 7],
            [7, 9, 11],
            [5, 11, 15],
        ])
        frame3 = TXMFrame()
        frame3.image_data = np.array([
            [7, 11, 15],
            [15, 19, 23],
            [11, 23, 31],
        ])
        avg_frame = average_frames(frame1, frame2, frame3)
        expected_array = np.array([
            [11/3, 18/3, 25/3],
            [25/3, 32/3, 39/3],
            [18/3, 39/3, 53/3],
        ])
        # Check that it returns an array with same shape
        self.assertEqual(
            frame1.image_data.shape,
            avg_frame.image_data.shape
        )
        # Check that the averaging is correct
        self.assertTrue(np.array_equal(avg_frame.image_data, expected_array))

    def test_params_from_aps(self):
        """Check that the new naming scheme is decoded properly."""
        ref_filename = "ref_xanesocv_8250_0eV.xrm"
        result = decode_aps_params(ref_filename)
        expected = {
            'sample_name': 'ocv',
            'position_name': 'ref',
            'is_background': True,
            'energy': 8250.0,
        }
        self.assertEqual(result, expected)

    def test_pixel_size(self):
        sample_filename = "rep01_201502221044_NAT1050_Insitu03_p01_OCV_08250.0_eV_001of002.xrm"
        xrm = XRMFile(os.path.join(ssrldir, sample_filename), flavor="ssrl")
        self.assertApproximatelyEqual(
            xrm.um_per_pixel(),
            (0.0325783, 0.0325783)
        )

    def test_timestamp_from_xrm(self):
        sample_filename = "rep01_201502221044_NAT1050_Insitu03_p01_OCV_08250.0_eV_001of002.xrm"
        xrm = XRMFile(os.path.join(ssrldir, sample_filename), flavor="ssrl")
        # Check start time
        start = dt.datetime(2015, 2, 22,
                            10, 47, 19,
                            tzinfo=pytz.timezone('US/Pacific'))
        self.assertEqual(xrm.starttime(), start)
        # Check end time (offset determined by exposure time)
        end = dt.datetime(2015, 2, 22,
                          10, 47, 19, 500000,
                          tzinfo=pytz.timezone('US/Pacific'))
        self.assertEqual(xrm.endtime(), end)
        xrm.close()

        # Test APS frame
        sample_filename = "20151111_UIC_XANES00_sam01_8313.xrm"
        xrm = XRMFile(os.path.join(apsdir, sample_filename), flavor="aps-old1")
        # Check start time
        start = dt.datetime(2015, 11, 11, 15, 42, 38, tzinfo=pytz.timezone('US/Central'))
        self.assertEqual(xrm.starttime(), start)
        # Check end time (offset determined by exposure time)
        end = dt.datetime(2015, 11, 11, 15, 43, 16, tzinfo=pytz.timezone('US/Central'))
        self.assertEqual(xrm.endtime(), end)
        xrm.close()

    def test_extent(self):
        frame = TXMFrame()
        frame.relative_position = (0, 0, 0)
        frame.um_per_pixel = Pixel(vertical=0.0390625, horizontal=0.0390625)
        expected = Extent(
            left=-20, right=20,
            bottom=-10, top=10
        )
        self.assertEqual(frame.extent(img_shape=(512, 1024)), expected)

    def test_xy_to_pixel(self):
        extent = Extent(
            left=-1000, right=-900,
            top=300, bottom=250
        )
        result = xy_to_pixel(
            xy=xycoord(x=-950, y=250),
            extent=extent,
            shape=(10, 10)
        )
        self.assertEqual(result, Pixel(vertical=0, horizontal=5))

    def test_pixel_to_xy(self):
        extent = Extent(
            left=-1000, right=-900,
            top=300, bottom=250
        )
        result = pixel_to_xy(
            pixel=Pixel(vertical=10, horizontal=5),
            extent=extent,
            shape=(10, 10)
        )
        self.assertEqual(result, xycoord(x=-950, y=300))

    def test_shift_data(self):
        frame = TXMFrame()
        frame.image_data = self.hdf_file.create_dataset(
            name = 'shifting_data',
            data = np.array([
                [1, 2],
                [5, 7]
            ])
        )
        # Shift in x direction
        frame.shift_data(1, 0)
        expected_data = [
            [2, 1],
            [7, 5]
        ]
        self.assertTrue(np.array_equal(frame.image_data, expected_data))
        # Shift in negative y direction
        frame.shift_data(0, -1)
        expected_data = [
            [7, 5],
            [2, 1]
        ]
        self.assertTrue(np.array_equal(frame.image_data, expected_data))

    def test_rebinning(self):
        frame = TXMFrame()
        original_data = np.array([
            [1., 1., 3., 3.],
            [2, 2, 5, 5],
            [5, 6, 7, 9],
            [8, 12, 11, 10],
        ])
        # Check that binning to same shape return original array
        result_data = rebin_image(original_data, new_shape=(4, 4))
        self.assertTrue(
            result_data is original_data
        )
        # Check for rebinning by shape
        result_data = rebin_image(original_data, new_shape=(2, 2))
        expected_data = np.array([
            [6, 16],
            [31, 37]
        ])
        self.assertTrue(np.array_equal(result_data, expected_data))
        # Check for rebinning by factor
        frame.image_data = self.hdf_file.create_dataset(
            name = 'rebinning_data_factor',
            chunks = True,
            data = original_data
        )
        frame.rebin(factor=2)
        self.assertTrue(np.array_equal(frame.image_data, expected_data))
        # Check for error with no arguments
        with self.assertRaises(ValueError):
            frame.rebin()
        # Check for error if trying to rebin to larger shapes
        with self.assertRaisesRegex(ValueError, 'larger than original shape'):
            frame.rebin(factor=0.5)
        with self.assertRaisesRegex(ValueError, 'larger than original shape'):
            frame.rebin(new_shape=(6, 6))

    def test_rebin_odd(self):
        """There is a bug where oddly shaped arrays don't rebin well."""
        original_data = np.array([
            [1., 1., 3., 3., 4],
            [2, 2, 5, 5, 5],
            [5, 6, 7, 9, 2],
            [8, 12, 11, 10, 1],
        ])
        # Check that binning to same shape return original array
        result_data = rebin_image(original_data, new_shape=(2, 2))
        expected_data = np.array([
            [6, 16],
            [31, 37]
        ])
        self.assertTrue(np.array_equal(result_data, expected_data))

    def test_subtract_background(self):
        data = np.array([
            [10, 1],
            [0.1, 50]
        ])
        background = np.array([
            [100, 100],
            [100, 100]
        ])
        expected = np.array([
            [1, 2],
            [3, math.log10(2)]
        ])
        result = apply_reference(data, background)
        self.assertTrue(
            np.array_equal(result, expected)
        )
        # Check that uneven samples are rebinned
        data = np.array([
            [3, 1, 0.32, 0],
            [2, 4, 0, 0.68],
            [0.03, -.1, 22, 21],
            [0.07, 0.1, 0, 7],
        ])
        result = apply_reference(data, background)
        self.assertTrue(
            np.array_equal(result, expected)
        )

frameset_testdata = [
    np.array([
        [12, 8, 2.4, 0],
        [9, 11, 0, 1.6],
        [0.12, 0.08, 48, 50],
        [0.09, 0.11, 52, 50],
    ])
]

class MockDataset():
    def __init__(self, value=None):
        self.value = value

    @property
    def shape(self):
        return self.value.shape

class MockFrame(TXMFrame):
    image_data = MockDataset()
    hdf_filename = None
    def __init__(self, *args, **kwargs):
        pass


class MockFrameset(XanesFrameset):
    hdf_filename = None
    parent_groupname = None
    active_particle_idx = None
    edge = k_edges['Ni_NCA']
    def __init__(self, *args, **kwargs):
        pass

    def normalizer(self):
        return Normalize(0, 1)

    def __len__(self):
        return len(frameset_testdata)

    def __iter__(self):
        for d in frameset_testdata:
            frame = MockFrame()
            frame.image_data.value = d
            yield frame

# class TXMGtkViewerTest(unittest.TestCase):
#     @unittest.expectedFailure
#     def test_background_frame(self):
#         from txm import gtk_viewer
#         fs = MockFrameset()
#         viewer = gtk_viewer.GtkTxmViewer(frameset=fs,
#                                          plotter=plotter.DummyGtkPlotter(frameset=fs))

if __name__ == '__main__':
    unittest.main()<|MERGE_RESOLUTION|>--- conflicted
+++ resolved
@@ -35,15 +35,12 @@
 from cases import XanespyTestCase
 from xanespy.utilities import xycoord, prog, position, Extent
 from xanespy.xanes_frameset import XanesFrameset, calculate_direct_whiteline, calculate_gaussian_whiteline
-<<<<<<< HEAD
 from xanespy.xanes_calculations import transform_images
 from xanespy.frame import (TXMFrame, xy_to_pixel, pixel_to_xy,
                            Pixel, rebin_image, apply_reference)
-=======
 from xanespy.xanes_math import transform_images
-from xanespy.frame import ( TXMFrame, xy_to_pixel, pixel_to_xy,
-                        Pixel, rebin_image, apply_reference)
->>>>>>> 8365d9be
+from xanespy.frame import (TXMFrame, xy_to_pixel, pixel_to_xy,
+                           Pixel, rebin_image, apply_reference)
 from xanespy.edges import KEdge, k_edges
 from xanespy.importers import import_ssrl_frameset, _average_frames, magnification_correction
 from xanespy.xradia import XRMFile, decode_ssrl_params, decode_aps_params
@@ -242,13 +239,7 @@
         pixel_sizes = np.array([1, 2])
         scales, translations = magnification_correction(imgs, pixel_sizes)
         # Check that the first result is not corrected
-<<<<<<< HEAD
-        self.assertEqual(scales[0], 1)
-=======
-        print(transform_images(imgs, scales=scales, translations=translations))
-        print("scales:", scales, "Translations", translations)
-        self.assertEqual(scales[1], 0.5)
->>>>>>> 8365d9be
+        self.assertEqual(scales[0], 1.)
         self.assertEqual(list(translations[0]), [0, 0])
         # Check the values for translation and scale for the changed image
         self.assertEqual(scales[1], 0.5)
